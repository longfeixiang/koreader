require "unireader"

<<<<<<< HEAD
PDFReader = UniReader:new{}


function PDFReader:init()
	self.nulldc = pdf.newDC()
=======
PDFReader = UniReader:new{
	newDC = function()
		print("pdf.newDC")
		return pdf.newDC()
	end,
}

function PDFReader:init()
	self.nulldc = self.newDC();
>>>>>>> 917dc339
end

-- open a PDF file and its settings store
function PDFReader:open(filename, password)
	self.doc = pdf.openDocument(filename, password or "")
<<<<<<< HEAD
	if self.doc ~= nil then
		self.settings = DocSettings:open(filename)
		local gamma = self.settings:readsetting("gamma")
		if gamma then
			self.globalgamma = gamma
		end
		return true
	end
	return false
end

-- set viewer state according to zoom state
function PDFReader:setzoom(page)
	local dc = pdf.newDC()
	local pwidth, pheight = page:getSize(self.nulldc)

	if self.globalzoommode == self.ZOOM_FIT_TO_PAGE
	or self.globalzoommode == self.ZOOM_FIT_TO_CONTENT then
		self.globalzoom = width / pwidth
		self.offset_x = 0
		self.offset_y = (height - (self.globalzoom * pheight)) / 2
		if height / pheight < self.globalzoom then
			self.globalzoom = height / pheight
			self.offset_x = (width - (self.globalzoom * pwidth)) / 2
			self.offset_y = 0
		end
	elseif self.globalzoommode == self.ZOOM_FIT_TO_PAGE_WIDTH
	or self.globalzoommode == self.ZOOM_FIT_TO_CONTENT_WIDTH then
		self.globalzoom = width / pwidth
		self.offset_x = 0
		self.offset_y = (height - (self.globalzoom * pheight)) / 2
	elseif self.globalzoommode == self.ZOOM_FIT_TO_PAGE_HEIGHT
	or self.globalzoommode == self.ZOOM_FIT_TO_CONTENT_HEIGHT then
		self.globalzoom = height / pheight
		self.offset_x = (width - (self.globalzoom * pwidth)) / 2
		self.offset_y = 0
	end
	if self.globalzoommode == self.ZOOM_FIT_TO_CONTENT then
		local x0, y0, x1, y1 = page:getUsedBBox()
		if (x1 - x0) < pwidth then
			self.globalzoom = width / (x1 - x0)
			self.offset_x = -1 * x0 * self.globalzoom
			self.offset_y = -1 * y0 * self.globalzoom + (height - (self.globalzoom * (y1 - y0))) / 2
			if height / (y1 - y0) < self.globalzoom then
				self.globalzoom = height / (y1 - y0)
				self.offset_x = -1 * x0 * self.globalzoom + (width - (self.globalzoom * (x1 - x0))) / 2
				self.offset_y = -1 * y0 * self.globalzoom
			end
		end
	elseif self.globalzoommode == self.ZOOM_FIT_TO_CONTENT_WIDTH then
		local x0, y0, x1, y1 = page:getUsedBBox()
		if (x1 - x0) < pwidth then
			self.globalzoom = width / (x1 - x0)
			self.offset_x = -1 * x0 * self.globalzoom
			self.offset_y = -1 * y0 * self.globalzoom + (height - (self.globalzoom * (y1 - y0))) / 2
		end
	elseif self.globalzoommode == self.ZOOM_FIT_TO_CONTENT_HEIGHT then
		local x0, y0, x1, y1 = page:getUsedBBox()
		if (y1 - y0) < pheight then
			self.globalzoom = height / (y1 - y0)
			self.offset_x = -1 * x0 * self.globalzoom + (width - (self.globalzoom * (x1 - x0))) / 2
			self.offset_y = -1 * y0 * self.globalzoom
		end
	elseif self.globalzoommode == self.ZOOM_FIT_TO_CONTENT_HALF_WIDTH then
		local x0, y0, x1, y1 = page:getUsedBBox()
		self.globalzoom = width / (x1 - x0 + self.pan_margin)
		self.offset_x = -1 * x0 * self.globalzoom * 2 + self.pan_margin
		self.globalzoom = height / (y1 - y0)
		self.offset_y = -1 * y0 * self.globalzoom * 2 + self.pan_margin
		self.globalzoom = width / (x1 - x0 + self.pan_margin) * 2
		print("column mode offset:"..self.offset_x.."*"..self.offset_y.." zoom:"..self.globalzoom);
		self.globalzoommode = self.ZOOM_BY_VALUE -- enable pan mode
		self.pan_x = self.offset_x
		self.pan_y = self.offset_y
		self.pan_by_page = true
	end

	dc:setZoom(self.globalzoom)
	-- record globalzoom for manual zoom in/out
	self.globalzoom_orig = self.globalzoom

	dc:setRotate(self.globalrotate);
	dc:setOffset(self.offset_x, self.offset_y)
	self.fullwidth, self.fullheight = page:getSize(dc)
	self.min_offset_x = fb.bb:getWidth() - self.fullwidth
	self.min_offset_y = fb.bb:getHeight() - self.fullheight
	if(self.min_offset_x > 0) then
		self.min_offset_x = 0
	end
	if(self.min_offset_y > 0) then
		self.min_offset_y = 0
	end

	-- set gamma here, we don't have any other good place for this right now:
	if self.globalgamma ~= self.GAMMA_NO_GAMMA then
		print("gamma correction: "..self.globalgamma)
		dc:setGamma(self.globalgamma)
	end
	return dc
end
=======
	return self:loadSettings(filename)
end
>>>>>>> 917dc339
<|MERGE_RESOLUTION|>--- conflicted
+++ resolved
@@ -1,12 +1,5 @@
 require "unireader"
 
-<<<<<<< HEAD
-PDFReader = UniReader:new{}
-
-
-function PDFReader:init()
-	self.nulldc = pdf.newDC()
-=======
 PDFReader = UniReader:new{
 	newDC = function()
 		print("pdf.newDC")
@@ -16,114 +9,10 @@
 
 function PDFReader:init()
 	self.nulldc = self.newDC();
->>>>>>> 917dc339
 end
 
 -- open a PDF file and its settings store
 function PDFReader:open(filename, password)
 	self.doc = pdf.openDocument(filename, password or "")
-<<<<<<< HEAD
-	if self.doc ~= nil then
-		self.settings = DocSettings:open(filename)
-		local gamma = self.settings:readsetting("gamma")
-		if gamma then
-			self.globalgamma = gamma
-		end
-		return true
-	end
-	return false
-end
-
--- set viewer state according to zoom state
-function PDFReader:setzoom(page)
-	local dc = pdf.newDC()
-	local pwidth, pheight = page:getSize(self.nulldc)
-
-	if self.globalzoommode == self.ZOOM_FIT_TO_PAGE
-	or self.globalzoommode == self.ZOOM_FIT_TO_CONTENT then
-		self.globalzoom = width / pwidth
-		self.offset_x = 0
-		self.offset_y = (height - (self.globalzoom * pheight)) / 2
-		if height / pheight < self.globalzoom then
-			self.globalzoom = height / pheight
-			self.offset_x = (width - (self.globalzoom * pwidth)) / 2
-			self.offset_y = 0
-		end
-	elseif self.globalzoommode == self.ZOOM_FIT_TO_PAGE_WIDTH
-	or self.globalzoommode == self.ZOOM_FIT_TO_CONTENT_WIDTH then
-		self.globalzoom = width / pwidth
-		self.offset_x = 0
-		self.offset_y = (height - (self.globalzoom * pheight)) / 2
-	elseif self.globalzoommode == self.ZOOM_FIT_TO_PAGE_HEIGHT
-	or self.globalzoommode == self.ZOOM_FIT_TO_CONTENT_HEIGHT then
-		self.globalzoom = height / pheight
-		self.offset_x = (width - (self.globalzoom * pwidth)) / 2
-		self.offset_y = 0
-	end
-	if self.globalzoommode == self.ZOOM_FIT_TO_CONTENT then
-		local x0, y0, x1, y1 = page:getUsedBBox()
-		if (x1 - x0) < pwidth then
-			self.globalzoom = width / (x1 - x0)
-			self.offset_x = -1 * x0 * self.globalzoom
-			self.offset_y = -1 * y0 * self.globalzoom + (height - (self.globalzoom * (y1 - y0))) / 2
-			if height / (y1 - y0) < self.globalzoom then
-				self.globalzoom = height / (y1 - y0)
-				self.offset_x = -1 * x0 * self.globalzoom + (width - (self.globalzoom * (x1 - x0))) / 2
-				self.offset_y = -1 * y0 * self.globalzoom
-			end
-		end
-	elseif self.globalzoommode == self.ZOOM_FIT_TO_CONTENT_WIDTH then
-		local x0, y0, x1, y1 = page:getUsedBBox()
-		if (x1 - x0) < pwidth then
-			self.globalzoom = width / (x1 - x0)
-			self.offset_x = -1 * x0 * self.globalzoom
-			self.offset_y = -1 * y0 * self.globalzoom + (height - (self.globalzoom * (y1 - y0))) / 2
-		end
-	elseif self.globalzoommode == self.ZOOM_FIT_TO_CONTENT_HEIGHT then
-		local x0, y0, x1, y1 = page:getUsedBBox()
-		if (y1 - y0) < pheight then
-			self.globalzoom = height / (y1 - y0)
-			self.offset_x = -1 * x0 * self.globalzoom + (width - (self.globalzoom * (x1 - x0))) / 2
-			self.offset_y = -1 * y0 * self.globalzoom
-		end
-	elseif self.globalzoommode == self.ZOOM_FIT_TO_CONTENT_HALF_WIDTH then
-		local x0, y0, x1, y1 = page:getUsedBBox()
-		self.globalzoom = width / (x1 - x0 + self.pan_margin)
-		self.offset_x = -1 * x0 * self.globalzoom * 2 + self.pan_margin
-		self.globalzoom = height / (y1 - y0)
-		self.offset_y = -1 * y0 * self.globalzoom * 2 + self.pan_margin
-		self.globalzoom = width / (x1 - x0 + self.pan_margin) * 2
-		print("column mode offset:"..self.offset_x.."*"..self.offset_y.." zoom:"..self.globalzoom);
-		self.globalzoommode = self.ZOOM_BY_VALUE -- enable pan mode
-		self.pan_x = self.offset_x
-		self.pan_y = self.offset_y
-		self.pan_by_page = true
-	end
-
-	dc:setZoom(self.globalzoom)
-	-- record globalzoom for manual zoom in/out
-	self.globalzoom_orig = self.globalzoom
-
-	dc:setRotate(self.globalrotate);
-	dc:setOffset(self.offset_x, self.offset_y)
-	self.fullwidth, self.fullheight = page:getSize(dc)
-	self.min_offset_x = fb.bb:getWidth() - self.fullwidth
-	self.min_offset_y = fb.bb:getHeight() - self.fullheight
-	if(self.min_offset_x > 0) then
-		self.min_offset_x = 0
-	end
-	if(self.min_offset_y > 0) then
-		self.min_offset_y = 0
-	end
-
-	-- set gamma here, we don't have any other good place for this right now:
-	if self.globalgamma ~= self.GAMMA_NO_GAMMA then
-		print("gamma correction: "..self.globalgamma)
-		dc:setGamma(self.globalgamma)
-	end
-	return dc
-end
-=======
 	return self:loadSettings(filename)
-end
->>>>>>> 917dc339
+end