--- conflicted
+++ resolved
@@ -377,17 +377,10 @@
 			elseif ev.code == KEY_ALT then
 				Keys.altmode = true
 			elseif ev.code == KEY_PGFWD or ev.code == KEY_LPGFWD then
-<<<<<<< HEAD
-				if Keys.shiftmode then
-					self:setglobalzoom(self.globalzoom*1.2)
-				elseif Keys.altmode then
-					self:setglobalzoom(self.globalzoom*1.1)
-=======
 				if self.shiftmode then
 					self:setglobalzoom(self.globalzoom+0.2)
 				elseif self.altmode then
 					self:setglobalzoom(self.globalzoom+0.1)
->>>>>>> 6698cf15
 				else
 					if self.pan_by_page then
 						self.offset_x = self.pan_x
@@ -396,17 +389,10 @@
 					self:goto(self.pageno + 1)
 				end
 			elseif ev.code == KEY_PGBCK or ev.code == KEY_LPGBCK then
-<<<<<<< HEAD
-				if Keys.shiftmode then
-					self:setglobalzoom(self.globalzoom*0.8)
-				elseif Keys.altmode then
-					self:setglobalzoom(self.globalzoom*0.9)
-=======
 				if self.shiftmode then
 					self:setglobalzoom(self.globalzoom-0.2)
 				elseif self.altmode then
 					self:setglobalzoom(self.globalzoom-0.1)
->>>>>>> 6698cf15
 				else
 					if self.pan_by_page then
 						self.offset_x = self.pan_x
@@ -526,11 +512,6 @@
 						self.offset_y = self.min_offset_y
 					end
 				elseif ev.code == KEY_FW_PRESS then
-<<<<<<< HEAD
-					if Keys.shiftmode then
-						self.offset_x = 0
-						self.offset_y = 0
-=======
 					if self.shiftmode then
 						if self.pan_by_page then
 							self.offset_x = self.pan_x
@@ -539,7 +520,6 @@
 							self.offset_x = 0
 							self.offset_y = 0
 						end
->>>>>>> 6698cf15
 					else
 						self.pan_by_page = not self.pan_by_page
 						if self.pan_by_page then
