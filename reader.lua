--- conflicted
+++ resolved
@@ -22,12 +22,7 @@
 require "djvureader"
 require "filechooser"
 require "settings"
-<<<<<<< HEAD
-require "keys"
-require "commands"
-=======
 require "screen"
->>>>>>> ad6198ef
 
 -- option parsing:
 longopts = {
