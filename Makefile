--- conflicted
+++ resolved
@@ -148,11 +148,7 @@
 		$(STATICLIBSTDCPP) \
 		$(LDFLAGS) \
 		-o $@ \
-<<<<<<< HEAD
-		-lm -ldl -lpthread -ldjvulibre -ljpeg -lluajit -L$(MUPDFLIBDIR) -L$(LIBDIR)\
-=======
-		-lm -ldl -lpthread -lk2pdfopt -ldjvulibre -ljpeg -L$(MUPDFLIBDIR) -L$(LIBDIR)\
->>>>>>> 170eb2da
+		-lm -ldl -lpthread -lk2pdfopt -ldjvulibre -lluajit -ljpeg -L$(MUPDFLIBDIR) -L$(LIBDIR)\
 		$(EMU_LDFLAGS) \
 		$(DYNAMICLIBSTDCPP)
 
@@ -306,12 +302,7 @@
 	mkdir -p $(INSTALL_DIR)/{history,screenshots,clipboard,libs}
 	cp -p README.md COPYING kpdfview extr kpdf.sh $(LUA_FILES) $(INSTALL_DIR)
 	mkdir $(INSTALL_DIR)/data
-<<<<<<< HEAD
-	cp -L libs/libdjvulibre.so.21 $(INSTALL_DIR)/libs
-	cp -L $(LUALIB) $(INSTALL_DIR)/libs
-=======
-	cp -L libs/libdjvulibre.so.21 $(K2PDFOPTLIB) $(INSTALL_DIR)/libs
->>>>>>> 170eb2da
+	cp -L $(LUALIB) libs/libdjvulibre.so.21 $(K2PDFOPTLIB) $(INSTALL_DIR)/libs
 	$(STRIP) --strip-unneeded $(INSTALL_DIR)/libs/*
 	cp -rpL data/*.css $(INSTALL_DIR)/data
 	cp -rpL fonts $(INSTALL_DIR)
