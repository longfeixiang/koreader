require "font"
require "rendertext"
require "keys"
require "graphics"


----------------------------------------------------
-- General inputbox
----------------------------------------------------

InputBox = {
	-- Class vars:
	h = 100,
	input_slot_w = nil,
	input_start_x = 145,
	input_start_y = nil,
	input_cur_x = nil, -- points to the start of next input pos

	input_bg = 0,

	input_string = "",

	shiftmode = false,
	altmode = false,

	cursor = nil,

	-- font for displaying input content
	-- we have to use mono here for better distance controlling
	face = Font:getFace("infont", 25),
	fheight = 25,
	fwidth = 15,
	commands = nil,
	initialized = false,
}

function InputBox:new(o)
	o = o or {}
	setmetatable(o, self)
	self.__index = self
	return o
end

function InputBox:init()
	if not self.initialized then
		self:addAllCommands()
		self.initialized = true
	end
end

function InputBox:refreshText()
	-- clear previous painted text
	fb.bb:paintRect(140, self.input_start_y-19, 
					self.input_slot_w, self.fheight, self.input_bg)
	-- paint new text
	renderUtf8Text(fb.bb, self.input_start_x, self.input_start_y,
					self.face,
					self.input_string, 0)
end

function InputBox:addChar(char)
	self.cursor:clear()

	-- draw new text
	local cur_index = (self.cursor.x_pos + 3 - self.input_start_x)
						/ self.fwidth
	self.input_string = self.input_string:sub(1, cur_index)..char..
						self.input_string:sub(cur_index+1)
	self:refreshText()
	self.input_cur_x = self.input_cur_x + self.fwidth
	-- draw new cursor
	self.cursor:moveHorizontal(self.fwidth)
	self.cursor:draw()

	fb:refresh(1, self.input_start_x-5, self.input_start_y-25, 
				self.input_slot_w, self.h-25)
end

function InputBox:delChar()
	if self.input_start_x == self.input_cur_x then
		return
	end

	local cur_index = (self.cursor.x_pos + 3 - self.input_start_x)
						/ self.fwidth
	if cur_index == 0 then return end

	self.cursor:clear()

	-- draw new text
	self.input_string = self.input_string:sub(1, cur_index-1)..
						self.input_string:sub(cur_index+1, -1)
	self:refreshText()
	self.input_cur_x = self.input_cur_x - self.fwidth
<<<<<<< HEAD
	--fill last character with blank rectangle
	fb.bb:paintRect(self.input_cur_x, self.input_start_y-19,
									self.fwidth, self.fheight, self.input_bg)
	fb:refresh(1, self.input_cur_x, self.input_start_y-19, self.fwidth, self.fheight)
	self.input_string = self.input_string:sub(0,-2)
=======
	-- draw new cursor
	self.cursor:moveHorizontal(-self.fwidth)
	self.cursor:draw()

	fb:refresh(1, self.input_start_x-5, self.input_start_y-25, 
				self.input_slot_w, self.h-25)
end

function InputBox:clearText()
	self.cursor:clear()
	self.input_string = ""
	self:refreshText()
	self.cursor.x_pos = self.input_start_x - 3
	self.cursor:draw()

	fb:refresh(1, self.input_start_x-5, self.input_start_y-25, 
				self.input_slot_w, self.h-25)
end

function InputBox:drawHelpMsg(ypos, w, h)
	return
>>>>>>> 29da5e97
end

function InputBox:drawBox(ypos, w, h, title)
	-- draw input border
	fb.bb:paintRect(20, ypos, w, h, 5)
	-- draw input slot
	fb.bb:paintRect(140, ypos + 10, w - 130, h - 20, self.input_bg)
	-- draw input title
	renderUtf8Text(fb.bb, 35, self.input_start_y, self.face,
		title, true)
end


----------------------------------------------------------------------
-- InputBox:input()
--
-- @title: input prompt for the box
-- @d_text: default to nil (used to set default text in input slot)
----------------------------------------------------------------------
function InputBox:input(ypos, height, title, d_text)
	self:init()
	-- do some initilization
	self.ypos = ypos
	self.h = height
	self.input_start_y = ypos + 35
	self.input_cur_x = self.input_start_x
	self.input_slot_w = fb.bb:getWidth() - 170

	self.cursor = Cursor:new {
		x_pos = self.input_start_x - 3,
		y_pos = ypos + 13,
		h = 30,
	}


	-- draw box and content
	w = fb.bb:getWidth() - 40
	h = height - 45
	self:drawHelpMsg(ypos, w, h)
	self:drawBox(ypos, w, h, title)
	if d_text then
		self.input_string = d_text
		self.input_cur_x = self.input_cur_x + (self.fwidth * d_text:len())
		self.cursor.x_pos = self.cursor.x_pos + (self.fwidth * d_text:len())
		self:refreshText()
	end
	self.cursor:draw()
	fb:refresh(1, 20, ypos, w, h)

	while true do
		local ev = input.saveWaitForEvent()
		ev.code = adjustKeyEvents(ev)
		if ev.type == EV_KEY and ev.value == EVENT_VALUE_KEY_PRESS then
			keydef = Keydef:new(ev.code, getKeyModifier())
			print("key pressed: "..tostring(keydef))

			command = self.commands:getByKeydef(keydef)
			if command ~= nil then
				print("command to execute: "..tostring(command))
				ret_code = command.func(self, keydef)
			else
				print("command not found: "..tostring(command))
			end

			if ret_code == "break" then
				ret_code = nil
				break
			end
		end -- if
	end -- while

	local return_str = self.input_string
	self.input_string = ""
	return return_str
end

function InputBox:addAllCommands()
	if self.commands then
		-- we only initialize once
		return
	end
	self.commands = Commands:new{}
	
	INPUT_KEYS = {
		{KEY_Q, "q"}, {KEY_W, "w"}, {KEY_E, "e"}, {KEY_R, "r"}, {KEY_T, "t"}, 
		{KEY_Y, "y"}, {KEY_U, "u"}, {KEY_I, "i"}, {KEY_O, "o"}, {KEY_P, "p"},

		{KEY_A, "a"}, {KEY_S, "s"}, {KEY_D, "d"}, {KEY_F, "f"}, {KEY_G, "g"},
		{KEY_H, "h"}, {KEY_J, "j"}, {KEY_K, "k"}, {KEY_L, "l"},

		{KEY_Z, "z"}, {KEY_X, "x"}, {KEY_C, "c"}, {KEY_V, "v"}, {KEY_B, "b"},
		{KEY_N, "n"}, {KEY_M, "m"},

		{KEY_1, "1"}, {KEY_2, "2"}, {KEY_3, "3"}, {KEY_4, "4"}, {KEY_5, "5"},
		{KEY_6, "6"}, {KEY_7, "7"}, {KEY_8, "8"}, {KEY_9, "9"}, {KEY_0, "0"},

		{KEY_SPACE, " "},

		-- DXG keys
		{KEY_DOT, "."}, {KEY_SLASH, "/"},
	}
	for k,v in ipairs(INPUT_KEYS) do
		self.commands:add(v[1], nil, "",
			"input "..v[2],
			function(self)
				self:addChar(v[2])
			end
		)
	end

	self.commands:add(KEY_FW_LEFT, nil, "",
		"move cursor left",
		function(self)
			if (self.cursor.x_pos + 3) > self.input_start_x then
				self.cursor:moveHorizontalAndDraw(-self.fwidth)
				fb:refresh(1, self.input_start_x-5, self.ypos,
							self.input_slot_w, self.h)
			end
		end
	)
	self.commands:add(KEY_FW_RIGHT, nil, "",
		"move cursor right",
		function(self)
			if (self.cursor.x_pos + 3) < self.input_cur_x then
				self.cursor:moveHorizontalAndDraw(self.fwidth)
				fb:refresh(1, self.input_start_x-5, self.ypos,
							self.input_slot_w, self.h)
			end
		end
	)
	self.commands:add({KEY_ENTER, KEY_FW_PRESS}, nil, "",
		"submit input content",
		function(self)
			if self.input_string == "" then
				self.input_string = nil
			end
			return "break"
		end
	)
	self.commands:add(KEY_DEL, nil, "",
		"delete one character",
		function(self)
			self:delChar()
		end
	)
	self.commands:add(KEY_DEL, MOD_SHIFT, "",
		"empty inputbox",
		function(self)
			self:clearText()
		end
	)
	self.commands:add({KEY_BACK, KEY_HOME}, nil, "",
		"cancel inputbox",
		function(self)
			self.input_string = nil
			return "break"
		end
	)
end


----------------------------------------------------
-- Inputbox for numbers only
-- Designed by eLiNK
----------------------------------------------------

NumInputBox = InputBox:new{
	initialized = false,
	commands = Commands:new{},
}

function NumInputBox:addAllCommands()
	self.commands = Commands:new{}

	INPUT_NUM_KEYS = {
		{KEY_Q, "1"}, {KEY_W, "2"}, {KEY_E, "3"}, {KEY_R, "4"}, {KEY_T, "5"}, 
		{KEY_Y, "6"}, {KEY_U, "7"}, {KEY_I, "8"}, {KEY_O, "9"}, {KEY_P, "0"},

		{KEY_1, "1"}, {KEY_2, "2"}, {KEY_3, "3"}, {KEY_4, "4"}, {KEY_5, "5"},
		{KEY_6, "6"}, {KEY_7, "7"}, {KEY_8, "8"}, {KEY_9, "9"}, {KEY_0, "0"},
	}
	for k,v in ipairs(INPUT_NUM_KEYS) do
		self.commands:add(v[1], nil, "",
			"input "..v[2],
			function(self)
				self:addChar(v[2])
			end
		)
	end -- for

	self.commands:add(KEY_FW_LEFT, nil, "",
		"move cursor left",
		function(self)
			if (self.cursor.x_pos + 3) > self.input_start_x then
				self.cursor:moveHorizontalAndDraw(-self.fwidth)
				fb:refresh(1, self.input_start_x-5, self.ypos,
							self.input_slot_w, self.h)
			end
		end
	)
	self.commands:add(KEY_FW_RIGHT, nil, "",
		"move cursor right",
		function(self)
			if (self.cursor.x_pos + 3) < self.input_cur_x then
				self.cursor:moveHorizontalAndDraw(self.fwidth)
				fb:refresh(1, self.input_start_x-5, self.ypos,
							self.input_slot_w, self.h)
			end
		end
	)
	self.commands:add({KEY_ENTER, KEY_FW_PRESS}, nil, "",
		"submit input content",
		function(self)
			if self.input_string == "" then
				self.input_string = nil
			end
			return "break"
		end
	)
	self.commands:add(KEY_DEL, nil, "",
		"delete one character",
		function(self)
			self:delChar()
		end
	)
	self.commands:add(KEY_DEL, MOD_SHIFT, "",
		"empty inputbox",
		function(self)
			self:clearText()
		end
	)
	self.commands:add({KEY_BACK, KEY_HOME}, nil, "",
		"cancel inputbox",
		function(self)
			self.input_string = nil
			return "break"
		end
	)
end

function NumInputBox:drawHelpMsg(ypos, w, h)
	local w = 415
	local y = ypos - 60
	local x = (G_width - w) / 2 
	local h = 50
	local bw = 2
	local face = Font:getFace("scfont", 22)

	fb.bb:paintRect(x, y, w, h, 15)
	fb.bb:paintRect(x+bw, y+bw, w-2*bw, h-2*bw, 0)
	
	local font_y = y + 22
	local font_x = x + 22
	INPUT_NUM_KEYS = {
		{"Q", "1"}, {"W", "2"}, {"E", "3"}, {"R", "4"}, {"T", "5"}, 
		{"Y", "6"}, {"U", "7"}, {"I", "8"}, {"O", "9"}, {"P", "0"},
	}
	for k,v in ipairs(INPUT_NUM_KEYS) do
		renderUtf8Text(fb.bb, font_x, font_y, face,
			v[1], true)
		renderUtf8Text(fb.bb, font_x, font_y + 22, face,
			v[2], true)
		font_x = font_x + 40
	end

	fb:refresh(1, x, y, w, h)
end<|MERGE_RESOLUTION|>--- conflicted
+++ resolved
@@ -92,13 +92,13 @@
 						self.input_string:sub(cur_index+1, -1)
 	self:refreshText()
 	self.input_cur_x = self.input_cur_x - self.fwidth
-<<<<<<< HEAD
+
 	--fill last character with blank rectangle
 	fb.bb:paintRect(self.input_cur_x, self.input_start_y-19,
 									self.fwidth, self.fheight, self.input_bg)
 	fb:refresh(1, self.input_cur_x, self.input_start_y-19, self.fwidth, self.fheight)
 	self.input_string = self.input_string:sub(0,-2)
-=======
+
 	-- draw new cursor
 	self.cursor:moveHorizontal(-self.fwidth)
 	self.cursor:draw()
@@ -120,7 +120,6 @@
 
 function InputBox:drawHelpMsg(ypos, w, h)
 	return
->>>>>>> 29da5e97
 end
 
 function InputBox:drawBox(ypos, w, h, title)
