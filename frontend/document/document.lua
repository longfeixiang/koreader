local Cache = require("cache")
local CacheItem = require("cacheitem")
local TileCacheItem = require("document/tilecacheitem")
local Geom = require("ui/geometry")

--[[
This is an abstract interface to a document
]]--
local Document = {
	-- file name
	file = nil,

	info = {
		-- whether the document is pageable
		has_pages = false,
		-- whether words can be provided
		has_words = false,
		-- whether hyperlinks can be provided
		has_hyperlinks = false,
		-- whether (native to format) annotations can be provided
		has_annotations = false,

		-- whether pages can be rotated
		is_rotatable = false,

		number_of_pages = 0,
		-- if not pageable, length of the document in pixels
		doc_height = 0,

		-- other metadata
		title = "",
		author = "",
		date = ""
	},

	GAMMA_NO_GAMMA = 1.0,

	-- override bbox from orignal page's getUsedBBox
	bbox = {},

	-- flag to show whether the document was opened successfully
	is_open = false,
	error_message = nil,

	-- flag to show that the document needs to be unlocked by a password
	is_locked = false,

	configurable = Configurable,
}

function Document:new(o)
	local o = o or {}
	setmetatable(o, self)
	self.__index = self
	if o.init then o:init() end
	return o
end

-- override this method to open a document
function Document:init()
end

-- this might be overridden by a document implementation
function Document:unlock(password)
	-- return true instead when the password provided unlocked the document
	return false
end

-- this might be overridden by a document implementation
function Document:close()
	if self.is_open then
		self.is_open = false
		self._document:close()
	end
end

-- this might be overridden by a document implementation
function Document:getNativePageDimensions(pageno)
	local hash = "pgdim|"..self.file.."|"..pageno
	local cached = Cache:check(hash)
	if cached then
		return cached[1]
	end
	local page = self._document:openPage(pageno)
	local page_size_w, page_size_h = page:getSize(self.dc_null)
	local page_size = Geom:new{ w = page_size_w, h = page_size_h }
	Cache:insert(hash, CacheItem:new{ page_size })
	page:close()
	return page_size
end

function Document:_readMetadata()
	self.info.number_of_pages = self._document:getPages()
	return true
end

function Document:getPageCount()
	return self.info.number_of_pages
end

-- calculates page dimensions
function Document:getPageDimensions(pageno, zoom, rotation)
	local native_dimen = self:getNativePageDimensions(pageno):copy()
	if rotation == 90 or rotation == 270 then
		-- switch orientation
		native_dimen.w, native_dimen.h = native_dimen.h, native_dimen.w
	end
	native_dimen:scaleBy(zoom)
	--DEBUG("dimen for pageno", pageno, "zoom", zoom, "rotation", rotation, "is", native_dimen)
	return native_dimen
end

function Document:getPageBBox(pageno)
	local bbox = self.bbox[pageno] -- exact
	if bbox ~= nil then
		--DEBUG("bbox from", pageno)
		return bbox
	else
		local oddEven = math.oddEven(pageno)
		bbox = self.bbox[oddEven] -- odd/even
	end
	if bbox ~= nil then -- last used up to this page
		--DEBUG("bbox from", oddEven)
		return bbox
	else
		for i = 0,pageno do
			bbox = self.bbox[ pageno - i ]
			if bbox ~= nil then
				--DEBUG("bbox from", pageno - i)
				return bbox
			end
		end
	end
	if bbox == nil then -- fallback bbox
		bbox = self:getUsedBBox(pageno)
		--DEBUG("bbox from ORIGINAL page")
	end
	--DEBUG("final bbox", bbox)
	return bbox
end

--[[
This method returns pagesize if bbox is corrupted
--]]
function Document:getUsedBBoxDimensions(pageno, zoom, rotation)
	local bbox = self:getPageBBox(pageno)
	local ubbox_dimen = nil
	if (bbox.x0 < 0) or (bbox.y0 < 0) or (bbox.x1 < 0) or (bbox.y1 < 0)
	or (bbox.x0 == bbox.x1) or (bbox.y0 == bbox.y1) then
		-- if document's bbox info is corrupted, we use the page size
		ubbox_dimen = self:getPageDimensions(pageno, zoom, rotation)
	else
		ubbox_dimen = Geom:new{
			x = bbox.x0,
			y = bbox.y0,
			w = bbox.x1 - bbox.x0,
			h = bbox.y1 - bbox.y0,
		}
		if zoom ~= 1 then
			ubbox_dimen:transformByScale(zoom)
		end
	end
	return ubbox_dimen
end

function Document:getToc()
	return self._document:getToc()
end

function Document:getTextBoxes(pageno)
	return nil
end

function Document:getOCRWord(pageno, rect)
	return nil
end

function Document:renderPage(pageno, rect, zoom, rotation, gamma, render_mode)
	local hash = "renderpg|"..self.file.."|"..pageno.."|"..zoom.."|"..rotation.."|"..gamma.."|"..render_mode
	local page_size = self:getPageDimensions(pageno, zoom, rotation)
	-- this will be the size we actually render
	local size = page_size
	-- we prefer to render the full page, if it fits into cache
	if not Cache:willAccept(size.w * size.h / 2) then
		-- whole page won't fit into cache
		DEBUG("rendering only part of the page")
		-- TODO: figure out how to better segment the page
		if not rect then
			DEBUG("aborting, since we do not have a specification for that part")
			-- required part not given, so abort
			return
		end
		-- only render required part
		hash = "renderpg|"..self.file.."|"..pageno.."|"..zoom.."|"..rotation.."|"..gamma.."|"..render_mode.."|"..tostring(rect)
		size = rect
	end

	-- prepare cache item with contained blitbuffer
	local tile = TileCacheItem:new{
		size = size.w * size.h / 2 + 64, -- estimation
		excerpt = size,
		pageno = pageno,
		bb = Blitbuffer.new(size.w, size.h)
	}

	-- create a draw context
	local dc = DrawContext.new()

	dc:setRotate(rotation)
	-- correction of rotation
	if rotation == 90 then
		dc:setOffset(page_size.w, 0)
	elseif rotation == 180 then
		dc:setOffset(page_size.w, page_size.h)
	elseif rotation == 270 then
		dc:setOffset(0, page_size.h)
	end
	dc:setZoom(zoom)

	if gamma ~= self.GAMMA_NO_GAMMA then
		--DEBUG("gamma correction: ", gamma)
		dc:setGamma(gamma)
	end

	-- render
	local page = self._document:openPage(pageno)
	page:draw(dc, tile.bb, size.x, size.y, render_mode)
	page:close()
	Cache:insert(hash, tile)

	return tile
end

-- a hint for the cache engine to paint a full page to the cache
-- TODO: this should trigger a background operation
function Document:hintPage(pageno, zoom, rotation, gamma, render_mode)
	local hash_full_page = "renderpg|"..self.file.."|"..pageno.."|"..zoom.."|"..rotation.."|"..gamma.."|"..render_mode
	if not Cache:check(hash_full_page) then
		DEBUG("hinting page", pageno)
		self:renderPage(pageno, nil, zoom, rotation, gamma, render_mode)
	end
end

--[[
Draw page content to blitbuffer.
1. find tile in cache
2. if not found, call renderPage

@target: target blitbuffer
@rect: visible_area inside document page
--]]
function Document:drawPage(target, x, y, rect, pageno, zoom, rotation, gamma, render_mode)
	local hash_full_page = "renderpg|"..self.file.."|"..pageno.."|"..zoom.."|"..rotation.."|"..gamma.."|"..render_mode
	local hash_excerpt = hash_full_page.."|"..tostring(rect)
	local tile = Cache:check(hash_full_page)
	if not tile then
		tile = Cache:check(hash_excerpt)
		if not tile then
			DEBUG("rendering")
			tile = self:renderPage(pageno, rect, zoom, rotation, gamma, render_mode)
		end
	end
	DEBUG("now painting", tile, rect)
	target:blitFrom(tile.bb,
		x, y,
		rect.x - tile.excerpt.x,
		rect.y - tile.excerpt.y,
		rect.w, rect.h)
end

function Document:getPageText(pageno)
	-- is this worth caching? not done yet.
	local page = self._document:openPage(pageno)
	local text = page:getPageText()
	page:close()
	return text
end

<<<<<<< HEAD
return Document
=======
-- load implementations:

require "document/pdfdocument"
require "document/djvudocument"
require "document/credocument"
require "document/picdocument"
>>>>>>> 7a0e7b33
<|MERGE_RESOLUTION|>--- conflicted
+++ resolved
@@ -276,13 +276,4 @@
 	return text
 end
 
-<<<<<<< HEAD
-return Document
-=======
--- load implementations:
-
-require "document/pdfdocument"
-require "document/djvudocument"
-require "document/credocument"
-require "document/picdocument"
->>>>>>> 7a0e7b33
+return Document