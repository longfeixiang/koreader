/*
    KindlePDFViewer: buffer for blitting muPDF data to framebuffer (blitbuffer)
    Copyright (C) 2011 Hans-Werner Hilse <hilse@web.de>

    This program is free software: you can redistribute it and/or modify
    it under the terms of the GNU General Public License as published by
    the Free Software Foundation, either version 3 of the License, or
    (at your option) any later version.

    This program is distributed in the hope that it will be useful,
    but WITHOUT ANY WARRANTY; without even the implied warranty of
    MERCHANTABILITY or FITNESS FOR A PARTICULAR PURPOSE.  See the
    GNU General Public License for more details.

    You should have received a copy of the GNU General Public License
    along with this program.  If not, see <http://www.gnu.org/licenses/>.
*/

#include <stdlib.h>
#include <string.h>
#include "blitbuffer.h"

int newBlitBufferNative(lua_State *L, int w, int h, BlitBuffer **newBuffer) {
	BlitBuffer *bb = (BlitBuffer*) lua_newuserdata(L, sizeof(BlitBuffer));
	luaL_getmetatable(L, "blitbuffer");
	lua_setmetatable(L, -2);

	bb->w = w;
	bb->pitch = (w + 1) / 2;
	bb->h = h;
	bb->data = malloc(bb->pitch * h);
	if(bb->data == NULL) {
		return luaL_error(L, "cannot allocate memory for blitbuffer");
	}
	memset(bb->data, 0, bb->pitch * h);
	bb->allocated = 1;
	if(newBuffer != NULL) {
		*newBuffer = bb;
	}
	return 1;
}

static int newBlitBuffer(lua_State *L) {
	int w = luaL_checkint(L, 1);
	int h = luaL_checkint(L, 2);
	return newBlitBufferNative(L, w, h, NULL);
}

static int getWidth(lua_State *L) {
	BlitBuffer *bb = (BlitBuffer*) luaL_checkudata(L, 1, "blitbuffer");
	lua_pushinteger(L, bb->w);
	return 1;
}

static int getHeight(lua_State *L) {
	BlitBuffer *bb = (BlitBuffer*) luaL_checkudata(L, 1, "blitbuffer");
	lua_pushinteger(L, bb->h);
	return 1;
}

static int freeBlitBuffer(lua_State *L) {
	BlitBuffer *bb = (BlitBuffer*) luaL_checkudata(L, 1, "blitbuffer");

	if(bb->allocated && bb->data != NULL) {
		free(bb->data);
		bb->data = NULL;
	}
	return 0;
}

static int blitFullToBuffer(lua_State *L) {
	BlitBuffer *dst = (BlitBuffer*) luaL_checkudata(L, 1, "blitbuffer");
	BlitBuffer *src = (BlitBuffer*) luaL_checkudata(L, 2, "blitbuffer");

	if(src->w != dst->w || src->h != dst->h) {
		return luaL_error(L, "blitbuffer size must be framebuffer size!");
	}
	
	memcpy(dst->data, src->data, src->pitch * src->h);

	return 0;
}

static int blitToBuffer(lua_State *L) {
	BlitBuffer *dst = (BlitBuffer*) luaL_checkudata(L, 1, "blitbuffer");
	BlitBuffer *src = (BlitBuffer*) luaL_checkudata(L, 2, "blitbuffer");
	int xdest = luaL_checkint(L, 3);
	int ydest = luaL_checkint(L, 4);
	int xoffs = luaL_checkint(L, 5);
	int yoffs = luaL_checkint(L, 6);
	int w = luaL_checkint(L, 7);
	int h = luaL_checkint(L, 8);
	int x, y;

	// check bounds
	if(ydest < 0) {
		// negative ydest, try to compensate
		if(ydest + h > 0) {
			// shrink h by negative dest offset
			h += ydest;
			// extend source offset
			yoffs += -ydest;
			ydest = 0;
		} else {
			// effectively no height
			return 0;
		}
	} else if(ydest >= dst->h) {
		// we're told to paint to off-bound target coords
		return 0;
	}
	if(ydest + h > dst->h) {
		// clamp height if too large for target size
		h = dst->h - ydest;
	}
	if(yoffs >= src->h) {
		// recalculated source offset is out of bounds
		return 0;
	} else if(yoffs + h > src->h) {
		// clamp height if too large for source size
		h = src->h - yoffs;
	}
	// same stuff for x coords:
	if(xdest < 0) {
		if(xdest + w > 0) {
			w += xdest;
			xoffs += -xdest;
			xdest = 0;
		} else {
			return 0;
		}
	} else if(xdest >= dst->w) {
		return 0;
	}
	if(xdest + w > dst->w) {
		w = dst->w - xdest;
	}
	if(xoffs >= src->w) {
		return 0;
	} else if(xoffs + w > src->w) {
		w = src->w - xoffs;
	}

	uint8_t *dstptr;
	uint8_t *srcptr;

	if(xdest & 1) {
		/* this will render the leftmost column */
		dstptr = (uint8_t*)(dst->data + 
				ydest * dst->pitch + 
				xdest / 2);
		srcptr = (uint8_t*)(src->data +
				yoffs * src->pitch +
				xoffs / 2 );
		if(xoffs & 1) {
			for(y = 0; y < h; y++) {
				*dstptr &= 0xF0;
				*dstptr |= *srcptr & 0x0F;
				dstptr += dst->pitch;
				srcptr += src->pitch;
			}
		} else {
			for(y = 0; y < h; y++) {
				*dstptr &= 0xF0;
				*dstptr |= *srcptr >> 4;
				dstptr += dst->pitch;
				srcptr += src->pitch;
			}
		}
		xdest++;
		xoffs++;
		w--;
	}

	dstptr = (uint8_t*)(dst->data + 
			ydest * dst->pitch + 
			xdest / 2);
	srcptr = (uint8_t*)(src->data +
			yoffs * src->pitch +
			xoffs / 2 );

	if(xoffs & 1) {
		for(y = 0; y < h; y++) {
			for(x = 0; x < (w / 2); x++) {
				dstptr[x] = (srcptr[x] << 4) | (srcptr[x+1] >> 4);
			}
			if(w & 1) {
				dstptr[x] &= 0x0F;
				dstptr[x] |= srcptr[x] << 4;
			}
			dstptr += dst->pitch;
			srcptr += src->pitch;
		}
	} else {
		for(y = 0; y < h; y++) {
			memcpy(dstptr, srcptr, w / 2);
			if(w & 1) {
				dstptr[w/2] &= 0x0F;
				dstptr[w/2] |= (srcptr[w/2] & 0xF0);
			}
			dstptr += dst->pitch;
			srcptr += src->pitch;
		}
	}
	return 0;
}

static int addblitToBuffer(lua_State *L) {
	BlitBuffer *dst = (BlitBuffer*) luaL_checkudata(L, 1, "blitbuffer");
	BlitBuffer *src = (BlitBuffer*) luaL_checkudata(L, 2, "blitbuffer");
	int xdest = luaL_checkint(L, 3);
	int ydest = luaL_checkint(L, 4);
	int xoffs = luaL_checkint(L, 5);
	int yoffs = luaL_checkint(L, 6);
	int w = luaL_checkint(L, 7);
	int h = luaL_checkint(L, 8);
	int x, y;

	// check bounds
	if(yoffs >= src->h) {
		return 0;
	} else if(yoffs + h > src->h) {
		h = src->h - yoffs;
	}
	if(ydest >= dst->h) {
		return 0;
	} else if(ydest + h > dst->h) {
		h = dst->h - ydest;
	}
	if(xoffs >= src->w) {
		return 0;
	} else if(xoffs + w > src->w) {
		w = src->w - xoffs;
	}
	if(xdest >= dst->w) {
		return 0;
	} else if(xdest + w > dst->w) {
		w = dst->w - xdest;
	}

	uint8_t *dstptr;
	uint8_t *srcptr;

	if(xdest & 1) {
		/* this will render the leftmost column */
		dstptr = (uint8_t*)(dst->data + 
				ydest * dst->pitch + 
				xdest / 2);
		srcptr = (uint8_t*)(src->data +
				yoffs * src->pitch +
				xoffs / 2 );
		if(xoffs & 1) {
			for(y = 0; y < h; y++) {
				uint8_t v = (*dstptr & 0x0F) + (*srcptr & 0x0F);
				*dstptr = (*dstptr & 0xF0) | (v < 0x0F ? v : 0x0F);
				dstptr += dst->pitch;
				srcptr += src->pitch;
			}
		} else {
			for(y = 0; y < h; y++) {
				uint8_t v = (*dstptr & 0x0F) + (*srcptr >> 4);
				*dstptr = (*dstptr & 0xF0) | (v < 0x0F ? v : 0x0F);
				dstptr += dst->pitch;
				srcptr += src->pitch;
			}
		}
		xdest++;
		xoffs++;
		w--;
	}

	dstptr = (uint8_t*)(dst->data + 
			ydest * dst->pitch + 
			xdest / 2);
	srcptr = (uint8_t*)(src->data +
			yoffs * src->pitch +
			xoffs / 2 );

	if(xoffs & 1) {
		for(y = 0; y < h; y++) {
			for(x = 0; x < (w / 2); x++) {
				uint16_t v1 = (dstptr[x] & 0xF0) + ((srcptr[x] & 0x0F) << 4);
				uint8_t v2 = (dstptr[x] & 0x0F) + (srcptr[x+1] >> 4);
				dstptr[x] = (v1 < 0xF0 ? v1 : 0xF0) | (v2 < 0x0F ? v2 : 0x0F);
			}
			if(w & 1) {
				uint16_t v1 = (dstptr[x] & 0xF0) + ((srcptr[x] & 0x0F) << 4);
				dstptr[x] = (dstptr[x] & 0x0F) | (v1 < 0xF0 ? v1 : 0xF0);
			}
			dstptr += dst->pitch;
			srcptr += src->pitch;
		}
	} else {
		for(y = 0; y < h; y++) {
			for(x = 0; x < (w / 2); x++) {
				uint16_t v1 = (dstptr[x] & 0xF0) + (srcptr[x] & 0xF0);
				uint8_t v2 = (dstptr[x] & 0x0F) + (srcptr[x] & 0x0F);
				dstptr[x] = (v1 < 0xF0 ? v1 : 0xF0) | (v2 < 0x0F ? v2 : 0x0F);
			}
			if(w & 1) {
				uint16_t v1 = (dstptr[x] & 0xF0) + (srcptr[x] & 0xF0);
				dstptr[x] = (dstptr[x] & 0x0F) | (v1 < 0xF0 ? v1 : 0xF0);
			}
			dstptr += dst->pitch;
			srcptr += src->pitch;
		}
	}
	return 0;
}

static int paintRect(lua_State *L) {
	BlitBuffer *dst = (BlitBuffer*) luaL_checkudata(L, 1, "blitbuffer");
	int x = luaL_checkint(L, 2);
	int y = luaL_checkint(L, 3);
	int w = luaL_checkint(L, 4);
	int h = luaL_checkint(L, 5);
	int c = luaL_checkint(L, 6);
	uint8_t *dstptr;

	int cy;
	if(w <= 0 || h <= 0 || x >= dst->w || y >= dst->h) {
		return 0;
	}
	if(x + w > dst->w) {
		w = dst->w - x;
	}
	if(y + h > dst->h) {
		h = dst->h - y;
	}

	if(x & 1) {
		/* This will render the leftmost column
		 * in the case when x is odd. After this,
		 * x will become even. */
		dstptr = (uint8_t*)(dst->data + 
				y * dst->pitch + 
				x / 2);
		for(cy = 0; cy < h; cy++) {
			*dstptr &= 0xF0;
			*dstptr |= c;
			dstptr += dst->pitch;
		}
		x++;
		w--;
	}
	dstptr = (uint8_t*)(dst->data + 
			y * dst->pitch + 
			x / 2);
	for(cy = 0; cy < h; cy++) {
		memset(dstptr, c | (c << 4), w / 2);
		dstptr += dst->pitch;
	}
	if(w & 1) {
		/* This will render the rightmost column 
		 * in the case when (w & 1) && !(x & 1) or
		 * !(w & 1) && (x & 1). */
		dstptr = (uint8_t*)(dst->data + 
				y * dst->pitch + 
				(x + w) / 2);
		for(cy = 0; cy < h; cy++) {
			*dstptr &= 0x0F;
			*dstptr |= (c << 4);
			dstptr += dst->pitch;
		}
	}
	return 0;
}

<<<<<<< HEAD
static int invertRect(lua_State *L) {
	BlitBuffer *dst = (BlitBuffer*) luaL_checkudata(L, 1, "blitbuffer");
	int x = luaL_checkint(L, 2);
	int y = luaL_checkint(L, 3);
	int w = luaL_checkint(L, 4);
	int h = luaL_checkint(L, 5);
	uint8_t *dstptr;

	int cy, cx;
	if(w <= 0 || h <= 0 || x >= dst->w || y >= dst->h) {
		return 0;
	}
	if(x + w > dst->w) {
		w = dst->w - x;
	}
	if(y + h > dst->h) {
		h = dst->h - y;
	}

	if(x & 1) {
		/* This will invert the leftmost column
		 * in the case when x is odd. After this,
		 * x will become even. */
		dstptr = (uint8_t*)(dst->data + 
				y * dst->pitch + 
				x / 2);
		for(cy = 0; cy < h; cy++) {
			*dstptr ^= 0x0F;
			dstptr += dst->pitch;
		}
		x++;
		w--;
	}
	dstptr = (uint8_t*)(dst->data + 
			y * dst->pitch + 
			x / 2);
	for(cy = 0; cy < h; cy++) {
		for(cx = 0; cx < w/2; cx++) {
			*(dstptr+cx) ^=  0xFF;
		}
		dstptr += dst->pitch;
	}
	if(w & 1) {
		/* This will invert the rightmost column 
		 * in the case when (w & 1) && !(x & 1) or
		 * !(w & 1) && (x & 1). */
		dstptr = (uint8_t*)(dst->data + 
				y * dst->pitch + 
				(x + w) / 2);
		for(cy = 0; cy < h; cy++) {
			*dstptr ^= 0xF0;
			dstptr += dst->pitch;
		}
	}
	return 0;
}

static const struct luaL_reg blitbuffer_func[] = {
=======
static const struct luaL_Reg blitbuffer_func[] = {
>>>>>>> 7e3e38be
	{"new", newBlitBuffer},
	{NULL, NULL}
};

static const struct luaL_Reg blitbuffer_meth[] = {
	{"getWidth", getWidth},
	{"getHeight", getHeight},
	{"blitFrom", blitToBuffer},
	{"addblitFrom", addblitToBuffer},
	{"blitFullFrom", blitFullToBuffer},
	{"paintRect", paintRect},
	{"invertRect", invertRect},
	{"free", freeBlitBuffer},
	{"__gc", freeBlitBuffer},
	{NULL, NULL}
};

int luaopen_blitbuffer(lua_State *L) {
	luaL_newmetatable(L, "blitbuffer");
	lua_pushstring(L, "__index");
	lua_pushvalue(L, -2);
	lua_settable(L, -3);
	luaL_register(L, NULL, blitbuffer_meth);
	lua_setglobal(L, "blitbuffer");
	luaL_register(L, "Blitbuffer", blitbuffer_func);

	return 1;
}<|MERGE_RESOLUTION|>--- conflicted
+++ resolved
@@ -366,7 +366,6 @@
 	return 0;
 }
 
-<<<<<<< HEAD
 static int invertRect(lua_State *L) {
 	BlitBuffer *dst = (BlitBuffer*) luaL_checkudata(L, 1, "blitbuffer");
 	int x = luaL_checkint(L, 2);
@@ -424,10 +423,7 @@
 	return 0;
 }
 
-static const struct luaL_reg blitbuffer_func[] = {
-=======
 static const struct luaL_Reg blitbuffer_func[] = {
->>>>>>> 7e3e38be
 	{"new", newBlitBuffer},
 	{NULL, NULL}
 };
